--- conflicted
+++ resolved
@@ -129,14 +129,9 @@
         organization_id.OrganizationIdentifierLeiValidator()
     ]
 
-<<<<<<< HEAD
     qc_statements_validator_container = validation.ValidatorContainer(
         validators=[
             ts_119_495.RolesOfPspValidator(),
-=======
-    validators=[
-            ts_119_495.RolesOfPspContainsRolesValidator(),
->>>>>>> 0c5b5e0e
             ts_119_495.NCANameLatinCharactersValidator(),
             ts_119_495.NCAIdValidator(),
             en_319_412_5.QcCClegislationCountryCodeValidator(),
