from typing import List

from pyasn1_alt_modules import rfc5280, rfc6962, rfc3739

from pkilint import validation, finding_filter
from pkilint.cabf import serverauth
from pkilint.cabf.serverauth import serverauth_constants
from pkilint.common import organization_id
from pkilint.etsi import etsi_constants, ts_119_495, en_319_412_5, en_319_412_1, en_319_412_2
from pkilint.etsi.asn1 import (
    en_319_412_1 as en_319_412_asn1, en_319_412_5 as en_319_412_5_asn1, ts_119_495 as ts_119_495_asn1
)
from pkilint.etsi.etsi_constants import CertificateType
from pkilint.pkix import certificate


def determine_certificate_type(cert: certificate.RFC5280Certificate) -> CertificateType:
    qualified_statement_ids = cert.qualified_statement_ids
    policy_oids = cert.policy_oids

    is_qualified = en_319_412_5_asn1.id_etsi_qcs_QcCompliance in qualified_statement_ids
    is_eidas_qualified = is_qualified and en_319_412_5_asn1.id_etsi_qcs_QcCClegislation not in qualified_statement_ids
    is_precert = cert.get_extension_by_oid(rfc6962.id_ce_criticalPoison) is not None

    if serverauth_constants.ID_POLICY_EV in policy_oids:
        is_psd2 = ts_119_495_asn1.id_etsi_psd2_qcStatement in qualified_statement_ids

        if is_psd2:
            return (
                CertificateType.QEVCP_W_PSD2_PRE_CERTIFICATE if is_precert
                else CertificateType.QEVCP_W_PSD2_FINAL_CERTIFICATE
            )
        elif is_eidas_qualified:
            return (
                CertificateType.QEVCP_W_EIDAS_PRE_CERTIFICATE if is_precert
                else CertificateType.QEVCP_W_EIDAS_FINAL_CERTIFICATE
            )
        elif is_qualified:
            return (
                CertificateType.QEVCP_W_NON_EIDAS_PRE_CERTIFICATE if is_precert
                else CertificateType.QEVCP_W_NON_EIDAS_FINAL_CERTIFICATE
            )
        else:
            return CertificateType.EVCP_PRE_CERTIFICATE if is_precert else CertificateType.EVCP_FINAL_CERTIFICATE
    elif serverauth_constants.ID_POLICY_OV in policy_oids:
        if is_eidas_qualified:
            return (
                CertificateType.QNCP_W_OV_EIDAS_PRE_CERTIFICATE if is_precert
                else CertificateType.QNCP_W_OV_EIDAS_FINAL_CERTIFICATE
            )
        elif is_qualified:
            return (
                CertificateType.QNCP_W_OV_NON_EIDAS_PRE_CERTIFICATE if is_precert
                else CertificateType.QNCP_W_OV_NON_EIDAS_FINAL_CERTIFICATE
            )
        else:
            return CertificateType.OVCP_PRE_CERTIFICATE if is_precert else CertificateType.OVCP_FINAL_CERTIFICATE
    elif serverauth_constants.ID_POLICY_IV in policy_oids:
        if is_eidas_qualified:
            return (
                CertificateType.QNCP_W_IV_EIDAS_PRE_CERTIFICATE if is_precert
                else CertificateType.QNCP_W_IV_EIDAS_FINAL_CERTIFICATE
            )
        elif is_qualified:
            return (
                CertificateType.QNCP_W_IV_NON_EIDAS_PRE_CERTIFICATE if is_precert
                else CertificateType.QNCP_W_IV_NON_EIDAS_FINAL_CERTIFICATE
            )
        else:
            return CertificateType.IVCP_PRE_CERTIFICATE if is_precert else CertificateType.IVCP_FINAL_CERTIFICATE
    elif serverauth_constants.ID_POLICY_DV in policy_oids:
        if is_eidas_qualified:
            return (
                CertificateType.QNCP_W_DV_EIDAS_PRE_CERTIFICATE if is_precert
                else CertificateType.QNCP_W_DV_EIDAS_FINAL_CERTIFICATE
            )
        elif is_qualified:
            return (
                CertificateType.QNCP_W_DV_NON_EIDAS_PRE_CERTIFICATE if is_precert
                else CertificateType.QNCP_W_DV_NON_EIDAS_FINAL_CERTIFICATE
            )
        else:
            return CertificateType.DVCP_PRE_CERTIFICATE if is_precert else CertificateType.DVCP_FINAL_CERTIFICATE
    else:
        is_natural_person = any((
            cert.get_subject_attributes_by_type(rfc5280.id_at_givenName),
            cert.get_subject_attributes_by_type(rfc5280.id_at_surname),
            cert.get_subject_attributes_by_type(rfc5280.id_at_pseudonym),
        ))

        if is_natural_person:
            if is_eidas_qualified:
                return (
                    CertificateType.QNCP_W_GEN_NATURAL_PERSON_EIDAS_PRE_CERTIFICATE if is_precert
                    else CertificateType.QNCP_W_GEN_NATURAL_PERSON_EIDAS_FINAL_CERTIFICATE
                )
            elif is_qualified:
                return (
                    CertificateType.QNCP_W_GEN_NATURAL_PERSON_NON_EIDAS_PRE_CERTIFICATE if is_precert
                    else CertificateType.QNCP_W_GEN_NATURAL_PERSON_NON_EIDAS_FINAL_CERTIFICATE
                )
            else:
                return (CertificateType.NCP_NATURAL_PERSON_PRE_CERTIFICATE if is_precert
                        else CertificateType.NCP_NATURAL_PERSON_FINAL_CERTIFICATE)
        else:
            if is_eidas_qualified:
                return (
                    CertificateType.QNCP_W_GEN_LEGAL_PERSON_EIDAS_PRE_CERTIFICATE if is_precert
                    else CertificateType.QNCP_W_GEN_LEGAL_PERSON_EIDAS_FINAL_CERTIFICATE
                )
            elif is_qualified:
                return (
                    CertificateType.QNCP_W_GEN_LEGAL_PERSON_NON_EIDAS_PRE_CERTIFICATE if is_precert
                    else CertificateType.QNCP_W_GEN_LEGAL_PERSON_NON_EIDAS_FINAL_CERTIFICATE
                )
            else:
                return (CertificateType.NCP_LEGAL_PERSON_PRE_CERTIFICATE if is_precert
                        else CertificateType.NCP_LEGAL_PERSON_FINAL_CERTIFICATE)


def create_decoding_validators() -> List[validation.Validator]:
    return serverauth.create_decoding_validators()


def create_validators(certificate_type: CertificateType) -> List[validation.Validator]:
    subject_validators = [
        en_319_412_1.LegalPersonOrganizationIdentifierValidator(),
        en_319_412_1.NaturalPersonIdentifierValidator(),
        organization_id.OrganizationIdentifierLeiValidator(),
    ]

<<<<<<< HEAD
    if certificate_type in etsi_constants.QEVCP_W_PSD2_CERTIFICATE_TYPES:
        validators.append( ts_119_495.PresenceofQCEUPDSStatementValidator())
    
    if certificate_type in etsi_constants.NATURAL_PERSON_CERTIFICATE_TYPES:
        subject_validators.append(en_319_412_2.SubjectCNCountryNameSingularValidator())
=======
    qc_statement_validators = [
        ts_119_495.RolesOfPspValidator(),
        ts_119_495.NCANameLatinCharactersValidator(),
        ts_119_495.NCAIdValidator(),
        en_319_412_5.QcCClegislationCountryCodeValidator(),
        en_319_412_5.QcEuRetentionPeriodValidator(),
        en_319_412_5.QcTypeValidator(),
        en_319_412_5.QcEuPDSHttpsURLValidator(),
        en_319_412_5.QcEuLimitValueValidator(),
        en_319_412_5.QcEuPDSLanguageValidator()
    ]
>>>>>>> 7ea31fb0

    if certificate_type in etsi_constants.QEVCP_W_PSD2_CERTIFICATE_TYPES:
        qc_statement_validators.append(ts_119_495.PresenceofQCEUPDSStatementValidator())

    qc_statements_validator_container = validation.ValidatorContainer(
        validators=qc_statement_validators,
        pdu_class=rfc3739.QCStatements
    )

    if certificate_type in etsi_constants.CABF_CERTIFICATE_TYPES:
        serverauth_cert_type = etsi_constants.ETSI_TYPE_TO_CABF_SERVERAUTH_TYPE_MAPPINGS[certificate_type]

        return serverauth.create_validators(
            serverauth_cert_type,
            additional_name_validators=subject_validators,
            additional_extension_validators=[qc_statements_validator_container],
        )
    else:
        return [
            certificate.create_issuer_validator_container(
                []
            ),
            certificate.create_validity_validator_container(),
            certificate.create_subject_validator_container(
                subject_validators
            ),
            certificate.create_extensions_validator_container(
                [qc_statements_validator_container]
            ),
        ]


def create_etsi_finding_filters(certificate_type) -> List[finding_filter.FindingDescriptionFilter]:
    if certificate_type in etsi_constants.CABF_CERTIFICATE_TYPES:
        serverauth_cert_type = etsi_constants.ETSI_TYPE_TO_CABF_SERVERAUTH_TYPE_MAPPINGS[certificate_type]

        return serverauth.create_serverauth_finding_filters(serverauth_cert_type)
    else:
        return []<|MERGE_RESOLUTION|>--- conflicted
+++ resolved
@@ -129,13 +129,13 @@
         organization_id.OrganizationIdentifierLeiValidator(),
     ]
 
-<<<<<<< HEAD
+
     if certificate_type in etsi_constants.QEVCP_W_PSD2_CERTIFICATE_TYPES:
-        validators.append( ts_119_495.PresenceofQCEUPDSStatementValidator())
+        qc_statement_validators.append( ts_119_495.PresenceofQCEUPDSStatementValidator())
     
     if certificate_type in etsi_constants.NATURAL_PERSON_CERTIFICATE_TYPES:
         subject_validators.append(en_319_412_2.SubjectCNCountryNameSingularValidator())
-=======
+
     qc_statement_validators = [
         ts_119_495.RolesOfPspValidator(),
         ts_119_495.NCANameLatinCharactersValidator(),
@@ -147,7 +147,6 @@
         en_319_412_5.QcEuLimitValueValidator(),
         en_319_412_5.QcEuPDSLanguageValidator()
     ]
->>>>>>> 7ea31fb0
 
     if certificate_type in etsi_constants.QEVCP_W_PSD2_CERTIFICATE_TYPES:
         qc_statement_validators.append(ts_119_495.PresenceofQCEUPDSStatementValidator())
